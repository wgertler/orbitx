# -*- coding: utf-8 -*-
"""
Defines FlightGui, a class that provides a main loop for flight.

Call FlightGui.draw() in the main loop to update positions in the GUI.
Call FlightGui.pop_commands() to collect user input.
"""

import logging
import signal
from pathlib import Path

import numpy as np
import math

from . import common
from . import orbitx_pb2 as protos

log = logging.getLogger()

DEFAULT_CENTRE = 'Habitat'
DEFAULT_REFERENCE = 'Earth'
DEFAULT_TARGET = 'Moon'

G = 6.674e-11

PLANET_SHININIESS = 0.3


class FlightGui:

    def __init__(self, physical_state_to_draw, texture_path=None, no_intro=False):
        ctrl_c_handler = signal.getsignal(signal.SIGINT)
        # Note that this might actually start an HTTP server!
        import vpython
        self._vpython = vpython

        if self._vpython.__version__ == '7.4.7':
            # vpython installs "os._exit(0)" signal handlers in 7.4.7.
            # Very not good for us.
            # Reset the signal handler to default behaviour.
            signal.signal(signal.SIGINT, ctrl_c_handler)

            # os._exit(0) is in one other place, let's take that out too.
            # Unfortunately, now that vpython isn't calling os._exit, we have
            # to notify someone when the GUI closed.
            # Note to access vpython double underscore variables, we have to
            # bypass normal name mangling by using getattr.
            def callback(*_):
                getattr(self._vpython.no_notebook, '__interact_loop').stop()
                self.closed = True
            self.closed = False
            getattr(self._vpython.no_notebook,
                    '__factory').protocol.onClose = callback

        # Set up our vpython canvas and other internal variables
        self._scene = vpython.canvas(
            title='<b>OrbitX</b>',
            align='right',
            width=800,
            height=600,
            center=vpython.vector(0, 0, 0),
            up=vpython.vector(0, 0, 1),
            forward=vpython.vector(0.1, 0.1, -1),
            autoscale=True
        )

        self._commands = []

        self._show_label = True
        self._show_trails = False
        self._pause = False
        self.pause_label = vpython.label(
            text="Simulation Paused.", visible=False)

        self._scene.bind('keydown', self._handle_keydown)
        self._scene.bind('click', self._handle_click)
        # Show all planets in solar system
        self._scene.range = 696000000.0 * 15000  # Sun radius * 15000

        self._spheres = {}
        self._labels = {}
        self._landing_graphic = {}

        self._texture_path = texture_path
        if texture_path is None:
            # Look for orbitx/data/textures
            self._texture_path = Path('data', 'textures')
        # stars = str(self._texture_path / 'Stars.jpg')
        # vpython.sphere(radius=9999999999999, texture=stars)

        assert len(physical_state_to_draw.entities) >= 1
        self._last_physical_state = physical_state_to_draw
        # Unnecessary code as these are reset through _set_X?
        #self._origin = physical_state_to_draw.entities[0]
        #self._reference = physical_state_to_draw.entities[0]
        #self._target = physical_state_to_draw.entities[0]
        self._set_origin(DEFAULT_CENTRE)
        self._set_reference(DEFAULT_REFERENCE)
        self._set_target(DEFAULT_TARGET)

        for planet in physical_state_to_draw.entities:
            self._spheres[planet.name] = self._draw_sphere(planet)
            self._labels[planet.name] = self._draw_labels(planet)
            self._landing_graphic[planet.name] = self._draw_landing_graphic(
                planet)

        self._scene.autoscale = False
        self._set_caption()

        # Add an animation when launching the program
        #   to describe the solar system and the current location
        if not no_intro:
            while self._scene.range > 600000:
                self._vpython.rate(100)
                self._scene.range = self._scene.range * 0.98
        self.recentre_camera(DEFAULT_CENTRE)

    def shutdown(self):
        """Stops any threads vpython has started. Call on exit."""
        if not self._vpython._isnotebook and \
                self._vpython.__version__ == '7.4.7':
            # We're not running in a jupyter notebook environment. In
            # vpython 7.4.7, that means an HTTPServer and a WebSocketServer
            # are running, each in their own thread. From comments in
            # vpython.py at about line 370:
            # "The situation with non-notebook use is similar, but the http
            # server is threaded, in order to serve glowcomm.html, jpg texture
            # files, and font files, and the  websocket is also threaded."
            # This is fixed in the 2019 release of vpython, 7.5.0

            # Again, double underscore names will get name mangled unless we
            # bypass name mangling with getattr.
            getattr(self._vpython.no_notebook, '__server').shutdown()
            getattr(self._vpython.no_notebook, '__interact_loop').stop()

    def _orb_speed(self, planet_name: str) -> float:
        """The orbital speed of an astronomical body or object.

        Equation referenced from https://en.wikipedia.org/wiki/Orbital_speed

        note from Will: This equation is correct only for small eccentricities:
        it is accurate for the earth around the sun, less so for a comet.
        See: Vis Viva equation: https://en.wikipedia.org/wiki/Vis-viva_equation"""
        reference = common.find_entity(planet_name, self._last_physical_state)
        return self._vpython.sqrt((G * reference.mass) / reference.r)

<<<<<<< HEAD
    def _semimajor_axis(self, planet_name: str) -> float :
        reference = common.find_entity(planet_name, self._last_physical_state)
        habitat = common.find_entity(
            self._habitat.name, self._last_physical_state)
        # calculate the semimajor axis: the mean distance between bodies in an 
        # elliptical orbit
        v = self._speed(reference, habitat)
        r = self._CoM_distance(reference,habitat)
        mu = reference.mass*G
        E = 0.5*habitat.mass*v**2 - (habitat.mass*mu)/r
        return -mu/(2*E)
    # end of _semimajor_axis

    def _eccentricity_mag(self, planet_name: str) -> float :
        reference = common.find_entity(planet_name, self._last_physical_state)
        habitat = common.find_entity(
            self._habitat.name, self._last_physical_state)
        # calculate the eccentricity - a defining feature of ellipses
        v = self._vpython.vector(
            reference.vx - habitat.vx,
            reference.vy - habitat.vy,
            0
        )
        r = self._vpython.vector(
            reference.x - habitat.x,
            reference.y - habitat.y,
            0
        )
        mu = reference.mass*G
        return vpython.mag( ((vpython.mag2(v)*r)/mu) - ((vpython.dot(v,r)*v)/mu) - vpython.norm(r) )
    # end of _eccentricity_mag

    def _periapsis(self, planet_name: str) -> float :
=======
    def _periapsis(self, planet_name: str) -> float:
>>>>>>> be6d1e79
        reference = common.find_entity(planet_name, self._last_physical_state)
        habitat = common.find_entity(
            self._habitat.name, self._last_physical_state)
        # calculate and return the periapsis
<<<<<<< HEAD
        return _semimajor_axis(habitat, reference)*(1 - _eccentricity_mag(habitat,reference))
    # end of _periapsis
=======
        return 100
>>>>>>> be6d1e79

    def _apoapsis(self, planet_name: str) -> float:
        reference = common.find_entity(planet_name, self._last_physical_state)
        habitat = common.find_entity(
            self._habitat.name, self._last_physical_state)
        # calculate and return the apoapsis
<<<<<<< HEAD
        return _semimajor_axis(habitat, reference)*(1 +_eccentricity_mag(habitat,reference))
    # end of _apoapsis

    def _CoM_distance(self, planet_name: str, planet_name2: str = 'Habitat') -> float :
        """Caculate distance between ref_planet and Habitat
        returns: the number of metres"""

        planet = common.find_entity(planet_name, self._last_physical_state)
        planet2 = common.find_entity(planet_name2, self._last_physical_state)
        return math.hypot(
            planet.x - planet2.x,
            planet.y - planet2.y
        )
    # end of _CoM_distance

    def _altitude(self, planet_name: str, planet_name2: str = 'Habitat') -> float :
=======
        return 100

    def _altitude(self, planet_name, planet_name2='Habitat'):
>>>>>>> be6d1e79
        """Caculate distance between ref_planet and Habitat
        returns: the number of metres"""
        planet = common.find_entity(planet_name, self._last_physical_state)
        planet2 = common.find_entity(planet_name2, self._last_physical_state)
        return math.hypot(
            planet.x - planet2.x,
            planet.y - planet2.y
        ) - planet.r - planet2.r

    def _speed(self, planet_name, planet_name2='Habitat'):
        """Caculate speed between ref_planet and Habitat"""
        planet = common.find_entity(planet_name, self._last_physical_state)
        planet2 = common.find_entity(planet_name2, self._last_physical_state)
        return self._vpython.mag(self._vpython.vector(
            planet.vx - planet2.vx,
            planet.vy - planet2.vy,
            0
        ))

<<<<<<< HEAD
    def _v_speed(self, planet_name: str) -> float :
        """Radial velocity of the habitat relative to planet_name.
=======
    def _v_speed(self, planet_name: str) -> float:
        """Centripetal velocity of the habitat relative to planet_name.
>>>>>>> be6d1e79

        Returns a negative number of m/s when the habitat is falling,
        and positive when the habitat is rising."""
        reference = common.find_entity(planet_name, self._last_physical_state)
        habitat = common.find_entity(
            self._habitat.name, self._last_physical_state)
<<<<<<< HEAD
            r = _vpython.vector(
            reference.x - habitat.x,
            reference.y - habitat.y
        )
            radial_v = _speed(habitat,reference)*vpython.norm(r)
        return vpython.mag(radial_v)

    # end of _v_speed
=======
        return 100
>>>>>>> be6d1e79

    def _h_speed(self, planet_name: str) -> float:
        """Tangential velocity of the habitat relative to planet_name.

        Always returns a positive number of m/s, of how fast the habitat is
        moving side-to-side relative to the reference surface. """
        reference = common.find_entity(planet_name, self._last_physical_state)
        habitat = common.find_entity(
            self._habitat.name, self._last_physical_state)
<<<<<<< HEAD
            r = _vpython.vector(
            reference.x - habitat.x,
            reference.y - habitat.y
        )
            v = _vpython.vector(
            reference.vx - habitat.vx,
            reference.vy - habitat.vy
        )
            tangential_v = v - (_speed(habitat,reference)*vpython.norm(r))
        return vpython.mag(tangential_v)
        return 
    # end of _h_speed
    
    def _posn(self, entity: protos.Entity) -> vpython.cyvector.vector :
=======
        return 100

    def _posn(self, entity):
>>>>>>> be6d1e79
        """Translates into the frame of reference of the origin."""
        return self._vpython.vector(
            entity.x - self._origin.x,
            entity.y - self._origin.y,
            0)

    def _unit_velocity(self, entity):
        """Provides entity velocity relative to reference."""
        return self._vpython.vector(
            entity.vx - self._reference.vx,
            entity.vy - self._reference.vy,
            0).norm()

    def _set_reference(self, entity_name):
        try:
            self._reference = common.find_entity(
                entity_name, self._last_physical_state)
        except IndexError:
            log.error(f'Tried to set non-existent reference "{entity_name}"')

    def _set_target(self, entity_name):
        try:
            self._target = common.find_entity(
                entity_name, self._last_physical_state)
        except IndexError:
            log.error(f'Tried to set non-existent target "{entity_name}"')

    def _set_origin(self, entity_name):
        """Set origin position for rendering universe and reset the trails.

        Because GPU(Graphics Processing Unit) cannot deal with extreme case of
        scene center being approximately 1e11 (planets position), origin
        entity should be reset every time when making a scene.center update.
        """
        if self._show_trails:
            # The user is expecting to see trails relative to the reference.
            # We don't usually have this behaviour because if the reference is
            # far enough from the camera centre, we get graphical glitches.
            entity_name = self._reference.name

        try:
            self._origin = common.find_entity(
                entity_name, self._last_physical_state)
        except IndexError:
            log.error(f'Tried to set non-existent origin "{entity_name}"')

    def _clear_trails(self):
        for sphere in self._spheres.values():
            if sphere.name == 'Habitat':
                self._habitat_trail.clear()
            else:
                sphere.clear_trail()

    def _show_hide_label(self):
        if self._show_label:
            for key, label in self._labels.items():
                label.visible = True
        else:
            for key, label in self._labels.items():
                label.visible = False

    def pop_commands(self):
        """Take gathered user input and send it off."""
        old_commands = self._commands
        self._commands = []
        return old_commands

    def _handle_keydown(self, evt):
        """Input key handler"""

        k = evt.key
        if k == 'l':
            self._show_label = not self._show_label
            self._show_hide_label()
        elif k == 'p':
            self._pause = not self._pause
        elif k == 'a':
            self._commands.append(protos.Command(
                ident=protos.Command.HAB_SPIN_CHANGE,
                arg=np.radians(10)))
        elif k == 'd':
            self._commands.append(protos.Command(
                ident=protos.Command.HAB_SPIN_CHANGE,
                arg=-np.radians(10)))
        elif k == 'w':
            self._commands.append(protos.Command(
                ident=protos.Command.HAB_THROTTLE_CHANGE,
                arg=0.01))
        elif k == 's':
            self._commands.append(protos.Command(
                ident=protos.Command.HAB_THROTTLE_CHANGE,
                arg=-0.01))
        elif k == 'W':
            self._commands.append(protos.Command(
                ident=protos.Command.HAB_THROTTLE_CHANGE,
                arg=0.001))
        elif k == 'S':
            self._commands.append(protos.Command(
                ident=protos.Command.HAB_THROTTLE_CHANGE,
                arg=-0.001))
        elif k == '\n':
            self._commands.append(protos.Command(
                ident=protos.Command.HAB_THROTTLE_SET,
                arg=1.00))
        elif k == 'backspace':
            self._commands.append(protos.Command(
                ident=protos.Command.HAB_THROTTLE_SET,
                arg=0.00))

        # elif (k == 'e'):
        #    self._scene.center = self._spheres['Earth'].pos
        #
        # elif (k == 's'):
        #    self._scene.center = self._spheres['Sun'].pos
        #
        # elif (k == 't'):
        #    self.cur_caption = (self.cur_caption + 1) % 4
        #    self.set_caption()

    def _handle_click(self, evt):
        # global obj, clicked
        try:
            obj = self._scene.mouse.pick
            if obj is not None:
                self.update_caption(obj)

        except AttributeError:
            pass
        # clicked = True

    # TODO: 1)Update with correct physics values
    def _set_caption(self):
        """Set and update the captions."""

        # There's a bit of magic here. Normally, vpython.wtext will make a
        # <div> in the HTML and automaticall update it when the .text field is
        # updated in this python code. But if you want to insert a wtext in the
        # middle of a field, the following first attempt won't work:
        #     scene.append_to_caption('<table>')
        #     vpython.wtext(text='widget text')
        #     scene.append_to_caption('</table>')
        # because adding the wtext will also close the <table> tag.
        # But you can't make a wtext that contains HTML DOM tags either,
        # because every time the text changes several times a second, any open
        # dropdown menus will be closed.
        # So we have to insert a <div> where vpython expects it, manually.
        # We take advantage of the fact that manually modifying scene.caption
        # will remove the <div> that represents a wtext. Then we add the <div>
        # back, along with the id="x" that identifies the div, used by vpython.
        #
        # TL;DR the div_id variable is a bit magic, if you make a new wtext
        # before this, increment div_id by one..
        self._scene.caption += "<table>\n"
        self._wtexts = []
        div_id = 1
        for caption, text_gen_func, helptext, new_section in [
            ("Orbit speed",
             lambda: f"{self._orb_speed(self._reference.name):,.7g} m/s",
             "Speed required for circular orbit at current altitude",
             False),
            ("Periapsis",
             lambda: f"{self._periapsis(self._reference.name):,.7g} m",
             "Lowest altitude in naïve orbit around reference",
             False),
            ("Apoapsis",
             lambda: f"{self._apoapsis(self._reference.name):,.7g} m",
             "Highest altitude in naïve orbit around reference",
             False),
            ("Ref alt",
             lambda: f"{self._altitude(self._reference.name):,.7g} m",
             "Altitude of habitat above reference surface",
             True),
            ("Ref speed",
             lambda: f"{self._speed(self._reference.name):,.7g} m/s",
             "Speed of habitat above reference surface",
             False),
            ("Vertical speed",
             lambda: f"{self._v_speed(self._reference.name):,.7g} m/s ",
             "Vertical speed of habitat towards/away reference surface",
             False),
            ("Horizontal speed",
             lambda: f"{self._h_speed(self._reference.name):,.7g} m/s ",
             "Horizontal speed of habitat across reference surface",
             False),
            ("Targ alt",
             lambda: f"{self._altitude(self._target.name):,.7g} m",
             "Altitude of habitat above reference surface",
             True),
            ("Targ speed",
             lambda: f"{self._speed(self._target.name):,.7g} m/s",
             "Altitude of habitat above reference surface",
             False),
            ("Throttle",
             lambda: f"{self._habitat.throttle:.1%}",
             "Percentage of habitat's maximum rated engines",
             True)
        ]:
            self._wtexts.append(self._vpython.wtext(text=text_gen_func()))
            self._wtexts[-1].text_func = text_gen_func
            self._scene.caption += f"""<tr>
                <td {"class='newsection'" if new_section else ""}>
                    {caption}
                </td>
                <td class="num{" newsection" if new_section else ""}">
                    <div id="{div_id}">{self._wtexts[-1].text}</div>
                </td>
                <td class="helptext{" newsection" if new_section else ""}">
                    {helptext}
                </td>
                </tr>\n"""
            div_id += 1
        self._scene.caption += "</table>"

        #self._scene.append_to_caption("Acc: XXX" + "\n")
        #self._scene.append_to_caption("Vcen: XXX" + "\n")
        #self._scene.append_to_caption("Vtan: XXX" + "\n")
        # self._scene.append_to_caption("\n")
        self._set_menus()
        self._scene.append_to_caption(HELP_CHECKBOX)
        self._scene.append_to_caption(" Help text")
        self._scene.append_to_caption(INPUT_CHEATSHEET)

        self._scene.append_to_caption(VPYTHON_CSS)
        self._scene.append_to_caption(VPYTHON_JS)

    # TODO: create bind functions for target, ref, and NAV MODE
    def _set_menus(self):
        """This creates dropped down menu which is used when set_caption."""

        def build_menu(*, choices=None, bind=None,
                       selected=None, caption=None, helptext=None):
            menu = self._vpython.menu(
                choices=choices,
                pos=self._scene.caption_anchor,
                bind=bind,
                selected=selected)
            self._scene.append_to_caption(f"&nbsp;<b>{caption}</b>&nbsp;")
            self._scene.append_to_caption(
                f"<span class='helptext'>{helptext}</span>")
            self._scene.append_to_caption("\n")
            return menu

        self._centre_menu = build_menu(
            choices=list(self._spheres),
            bind=self._recentre_dropdown_hook,
            selected=DEFAULT_CENTRE,
            caption="Centre",
            helptext="Focus of camera"
        )

        build_menu(
            choices=list(self._spheres),
            bind=self._reference_dropdown_hook,
            selected=DEFAULT_REFERENCE,
            caption="Reference",
            helptext=(
                "Take position, velocity relative to this.")
        )

        build_menu(
            choices=list(self._spheres),
            bind=self._target_dropdown_hook,
            selected=DEFAULT_TARGET,
            caption="Target",
            helptext="For use by NAV mode"
        )

        build_menu(
            choices=['deprt ref'],
            bind=self._navmode_dropdown_hook,
            selected='deprt ref',
            caption="NAV mode",
            helptext="Automatically points habitat"
        )

        self._time_acc_menu = build_menu(
            choices=[f'{n:,}×' for n in
                     [1, 5, 10, 50, 100, 1_000, 10_000, 100_000]],
            bind=self._time_acc_dropdown_hook,
            selected=1,
            caption="Warp",
            helptext="Speed of simulation"
        )

        self._scene.append_to_caption("\n")
        self._vpython.checkbox(
            bind=self._trail_checkbox_hook, checked=False, text='Trails')
        self._scene.append_to_caption(
            " <span class='helptext'>Graphically intensive</span>")

    def draw(self, physical_state_to_draw):
        self._last_physical_state = physical_state_to_draw
        # Have to reset origin, reference, and target with new positions
        self._set_origin(self._origin.name)
        self._set_reference(self._reference.name)
        self._set_target(self._target.name)
        if self._pause:
            self._scene.pause("Simulation is paused. \n Press 'p' to continue")
        for planet in physical_state_to_draw.entities:
            self._update_sphere(planet)
            if self._show_label:
                self._update_label(planet)
            self._update_landing_graphic(planet)

        for wtext in self._wtexts:
            # Update text of all text widgets.
            wtext.text = wtext.text_func()

    def _draw_sphere(self, planet):
        texture = self._texture_path / (planet.name + '.jpg')

        if planet.name == "Habitat":
            # TODO: 1) ARROW

            body = self._vpython.cylinder(
                pos=self._vpython.vector(0, 0, 0),
                axis=self._vpython.vector(-5, 0, 0),
                radius=7)
            head = self._vpython.cone(pos=self._vpython.vector(
                0, 0, 0), axis=self._vpython.vector(3, 0, 0), radius=7)
            wing = self._vpython.triangle(
                v0=self._vpython.vertex(pos=self._vpython.vector(0, 0, 0)),
                v1=self._vpython.vertex(pos=self._vpython.vector(-5, 30, 0)),
                v2=self._vpython.vertex(pos=self._vpython.vector(-5, -30, 0)))
            wing2 = self._vpython.triangle(
                v0=self._vpython.vertex(pos=self._vpython.vector(0, 0, 0)),
                v1=self._vpython.vertex(pos=self._vpython.vector(-5, 0, 30)),
                v2=self._vpython.vertex(pos=self._vpython.vector(-5, 0, -30)))

            obj = self._vpython.compound([body, head, wing, wing2])
            obj.texture = self._vpython.textures.metal
            obj.pos = self._posn(planet)
            obj.axis = self._ang_pos(planet.heading)
            obj.radius = planet.r / 2
            obj.shininess = 0.1
            obj.length = planet.r * 2

            obj.arrow = self._unit_velocity(planet)
            self._habitat = planet
            self._vpython.attach_arrow(obj, 'arrow')  # scale=planet.r * 1.5)
            self._habitat_trail = self._vpython.attach_trail(obj, retain=100)
            if not self._show_trails:
                self._habitat_trail.stop()
                self._habitat_trail.clear()

        else:
            obj = self._vpython.sphere(
                pos=self._posn(planet),
                axis=self._ang_pos(planet.heading),
                up=self._vpython.vector(0, 0, 1),
                radius=planet.r,
                make_trail=self._show_trails,
                retain=10000,
                shininess=PLANET_SHININIESS
            )

        obj.name = planet.name  # For convenient accessing later

        if planet.name == 'Sun':  # The sun is special!
            obj.emissive = True  # The sun glows!
            self._scene.lights = []
            self._lights = [self._vpython.local_light(pos=obj.pos)]

        if texture.is_file():
            obj.texture = str(texture)
        else:
            log.debug(f'Could not find texture {texture}')

        return obj

    def _draw_labels(self, planet):
        label = self._vpython.label(
            visible=True, pos=self._posn(planet),
            xoffset=0, yoffset=10, height=16,
            border=4, font='sans')

        label.text_function = lambda entity: entity.name
        if planet.name == 'Habitat':
            label.text_function = lambda entity: (
                f'{entity.name}\n'
                f'Fuel: {abs(round(entity.fuel, 1))} kg\n'
                f'Heading: {round(np.degrees(entity.heading))}\xb0'
            )
        label.text = label.text_function(planet)

        return label

    def _draw_landing_graphic(self, planet):
        """Draw something that simulates a flat surface at near zoom levels."""
        size = planet.r * 0.01
        texture = self._texture_path / (planet.name + '.jpg')
        return self._vpython.cylinder(
            up=self._vpython.vector(0, 0, 1),
            axis=self._vpython.vector(-size, 0, 0),
            radius=size,
            pos=self._posn(planet),  # This will be filled in by the _update
            shininess=PLANET_SHININIESS,
            texture=str(texture) if texture.is_file() else None
        )

    def _update_sphere(self, planet):
        sphere = self._spheres[planet.name]
        sphere.pos = self._posn(planet)
        sphere.axis = self._ang_pos(planet.heading)
        if planet.name == 'Habitat':
            sphere.arrow = self._unit_velocity(planet)
            self._habitat = planet

    def _update_label(self, planet):
        label = self._labels[planet.name]
        label.text = label.text_function(planet)
        label.pos = self._posn(planet)

    def _update_landing_graphic(self, planet):
        """Rotate the landing graphic to always be facing the Habitat.

        The landing graphic has to be on the surface of the planet,
        but also the part of the planet closest to the habitat."""
        axis = self._vpython.vector(
            self._habitat.x - planet.x,
            self._habitat.y - planet.y,
            0
        ).norm()
        landing_graphic = self._landing_graphic[planet.name]

        landing_graphic.axis = -axis * landing_graphic.length
        landing_graphic.pos = (
            self._posn(planet) + axis * planet.r
        )

    def _recentre_dropdown_hook(self, selection):
        self._set_origin(selection.selected)
        self.recentre_camera(selection.selected)
        self._clear_trails()

    def _reference_dropdown_hook(self, selection):
        self._set_reference(selection.selected)

    def _target_dropdown_hook(self, selection):
        self._set_target(selection.selected)

    def _navmode_dropdown_hook(self, selection):
        self._set_navmode(selection.selected)

    def _time_acc_dropdown_hook(self, selection):
        time_acc = int(selection.selected.replace(',', '').replace('×', ''))
        self._commands.append(protos.Command(
            ident=protos.Command.TIME_ACC_SET,
            arg=time_acc))

    def _trail_checkbox_hook(self, selection):
        self._show_trails = selection.checked
        for sphere in self._spheres.values():
            if sphere.name == 'Habitat':
                if selection.checked:
                    self._habitat_trail.start()
                else:
                    self._habitat_trail.stop()
                    self._habitat_trail.clear()
            else:
                sphere.make_trail = selection.checked
                if not selection.checked:
                    sphere.clear_trail()

        if not self._show_trails:
            # Turning on trails set our camera origin to be the reference,
            # instead of the camera centre. Revert that when we turn off trails
            self._set_origin(self._centre_menu.selected)

    def notify_time_acc_change(self, new_acc):
        new_acc_str = f'{new_acc:,}×'
        if new_acc_str == self._time_acc_menu.selected:
            return
        if new_acc_str not in self._time_acc_menu._choices:
            log.error(f'"{new_acc_str}" not a valid time acceleration')
            return
        self._time_acc_menu.selected = new_acc_str

    def recentre_camera(self, planet_name):
        """Change camera to focus on different object

        Because GPU(Graphics Processing Unit) cannot deal with extreme case of
        scene center being approximately 1e11 (planets position), origin
        entity should be reset every time when making a scene.center update.
        """
        try:
            if planet_name == "Sun":
                self._scene.range = self._spheres["Sun"].radius * 15000
            else:
                self._scene.range = self._spheres[planet_name].radius * 2

            self._scene.camera.follow(self._spheres[planet_name])
            self._set_origin(planet_name)

        except KeyError:
            log.error(f'Unrecognized planet to follow: "{planet_name}"')
        except IndexError:
            log.error(f'Unrecognized planet to follow: "{planet_name}"')

    def _ang_pos(self, angle):
        return self._vpython.vector(np.cos(angle), np.sin(angle), 0)

    def rate(self, framerate):
        """Alias for vpython.rate(framerate). Basically sleeps 1/framerate"""
        self._vpython.rate(framerate)


VPYTHON_CSS = """<style>
table {
    margin-top: 1em;
    margin-bottom: 1em;
}
th {
    text-align: left;
}
.newsection {
    padding-top: 1em;
}
.num {
    font-family: monospace;
    font-weight: bold;
}
select {
    width: 100px;
}
input {
    width: 100px !important;
    height: unset !important;
}
.helptext {
    font-size: 75%;
}
</style>
<style title="disable_helptext">
.helptext {
    display: none;
}
</style>"""

VPYTHON_JS = """<script>
function show_hide_help() {
    // If helptext is enabled, we have to "disable disabling it."
    styleSheets = document.styleSheets;
    for (i = 0; i < styleSheets.length; ++i) {
        console.log(styleSheets[i].title)
        if (styleSheets[i].title == "disable_helptext") {
            styleSheets[i].disabled =
                document.getElementById("helptext_checkbox").checked
        }
    }
}

// Keep inputs deselected, so that keyboard input doesn't interfere with them.
for (var inp of document.querySelectorAll("input,select")) {
    inp.onchange = function(){this.blur()};
}
</script>"""

HELP_CHECKBOX = """
<input type="checkbox" id="helptext_checkbox" onClick="show_hide_help()">"""

# TODO: there's room for automating tables here.
INPUT_CHEATSHEET = """
<table class="helptext">
    <caption>Input Cheatsheet</caption>
    <tr>
        <th>Input</th>
        <th>Action</th>
    </tr>
    <tr>
        <td>Scroll, or ALT/OPTION-drag</td>
        <td>Zoom View</td>
    </tr>
    <tr>
        <td>Ctrl-Click</td>
        <td>Rotate View</td>
    </tr>
    <tr>
        <td>W/S</td>
        <td>Throttle Up/Down (press shift for fine control)</td>
    </tr>
    <tr>
        <td>Enter</td>
        <td>Set engines to 100%</td>
    </tr>
    <tr>
        <td>Backspace</td>
        <td>Set engines to 0%</td>
    </tr>
    <tr>
        <td>A/D</td>
        <td>Rotate Habitat</td>
    </tr>
    <tr>
        <td>L</td>
        <td>Toggle labels</td>
    </tr>
    <!-- re-enable this when we've fixed pausing
    <tr>
        <td>P</td>
        <td>Pause simulation</td>
    </tr>-->
</table>
"""<|MERGE_RESOLUTION|>--- conflicted
+++ resolved
@@ -145,7 +145,6 @@
         reference = common.find_entity(planet_name, self._last_physical_state)
         return self._vpython.sqrt((G * reference.mass) / reference.r)
 
-<<<<<<< HEAD
     def _semimajor_axis(self, planet_name: str) -> float :
         reference = common.find_entity(planet_name, self._last_physical_state)
         habitat = common.find_entity(
@@ -178,27 +177,19 @@
         return vpython.mag( ((vpython.mag2(v)*r)/mu) - ((vpython.dot(v,r)*v)/mu) - vpython.norm(r) )
     # end of _eccentricity_mag
 
-    def _periapsis(self, planet_name: str) -> float :
-=======
     def _periapsis(self, planet_name: str) -> float:
->>>>>>> be6d1e79
         reference = common.find_entity(planet_name, self._last_physical_state)
         habitat = common.find_entity(
             self._habitat.name, self._last_physical_state)
         # calculate and return the periapsis
-<<<<<<< HEAD
         return _semimajor_axis(habitat, reference)*(1 - _eccentricity_mag(habitat,reference))
     # end of _periapsis
-=======
-        return 100
->>>>>>> be6d1e79
 
     def _apoapsis(self, planet_name: str) -> float:
         reference = common.find_entity(planet_name, self._last_physical_state)
         habitat = common.find_entity(
             self._habitat.name, self._last_physical_state)
         # calculate and return the apoapsis
-<<<<<<< HEAD
         return _semimajor_axis(habitat, reference)*(1 +_eccentricity_mag(habitat,reference))
     # end of _apoapsis
 
@@ -215,11 +206,6 @@
     # end of _CoM_distance
 
     def _altitude(self, planet_name: str, planet_name2: str = 'Habitat') -> float :
-=======
-        return 100
-
-    def _altitude(self, planet_name, planet_name2='Habitat'):
->>>>>>> be6d1e79
         """Caculate distance between ref_planet and Habitat
         returns: the number of metres"""
         planet = common.find_entity(planet_name, self._last_physical_state)
@@ -239,20 +225,14 @@
             0
         ))
 
-<<<<<<< HEAD
     def _v_speed(self, planet_name: str) -> float :
         """Radial velocity of the habitat relative to planet_name.
-=======
-    def _v_speed(self, planet_name: str) -> float:
-        """Centripetal velocity of the habitat relative to planet_name.
->>>>>>> be6d1e79
 
         Returns a negative number of m/s when the habitat is falling,
         and positive when the habitat is rising."""
         reference = common.find_entity(planet_name, self._last_physical_state)
         habitat = common.find_entity(
             self._habitat.name, self._last_physical_state)
-<<<<<<< HEAD
             r = _vpython.vector(
             reference.x - habitat.x,
             reference.y - habitat.y
@@ -261,9 +241,6 @@
         return vpython.mag(radial_v)
 
     # end of _v_speed
-=======
-        return 100
->>>>>>> be6d1e79
 
     def _h_speed(self, planet_name: str) -> float:
         """Tangential velocity of the habitat relative to planet_name.
@@ -273,7 +250,6 @@
         reference = common.find_entity(planet_name, self._last_physical_state)
         habitat = common.find_entity(
             self._habitat.name, self._last_physical_state)
-<<<<<<< HEAD
             r = _vpython.vector(
             reference.x - habitat.x,
             reference.y - habitat.y
@@ -288,11 +264,6 @@
     # end of _h_speed
     
     def _posn(self, entity: protos.Entity) -> vpython.cyvector.vector :
-=======
-        return 100
-
-    def _posn(self, entity):
->>>>>>> be6d1e79
         """Translates into the frame of reference of the origin."""
         return self._vpython.vector(
             entity.x - self._origin.x,
